--- conflicted
+++ resolved
@@ -132,20 +132,8 @@
     }
 }
 
-<<<<<<< HEAD
-fn run_add(input: &[u8]) -> Result<Vec<u8>, Error> {
+pub fn run_add(input: &[u8]) -> Result<Vec<u8>, Error> {
     let input = right_pad::<ADD_INPUT_LEN>(input);
-
-    let p1 = read_point(&input[..64])?;
-    let p2 = read_point(&input[64..])?;
-
-=======
-pub fn run_add(input: &[u8]) -> Result<Vec<u8>, Error> {
-    use bn::AffineG1;
-
-    let mut input = input.to_vec();
-    input.resize(ADD_INPUT_LEN, 0);
->>>>>>> 65ec93b8
     let mut output = [0u8; 64];
 
     cfg_if::cfg_if! {
@@ -188,8 +176,8 @@
             }
             
         } else {
-            let p1 = read_point(&input, 0)?;
-            let p2 = read_point(&input, 64)?;
+            let p1 = read_point(&input[..64])?;
+            let p2 = read_point(&input[64..])?;
 
             if let Some(sum) = AffineG1::from_jacobian(p1 + p2) {
                 sum.x()
@@ -207,22 +195,10 @@
     Ok(output.into())
 }
 
-<<<<<<< HEAD
-fn run_mul(input: &[u8]) -> Result<Vec<u8>, Error> {
-    let input = right_pad::<MUL_INPUT_LEN>(input);
-
-    let p = read_point(&input[..64])?;
-
-    // `Fr::from_slice` can only fail when the length is not 32.
-    let fr = bn::Fr::from_slice(&input[64..96]).unwrap();
-
-=======
 pub fn run_mul(input: &[u8]) -> Result<Vec<u8>, Error> {
     use bn::AffineG1;
 
-    let mut input = input.to_vec();
-    input.resize(MUL_INPUT_LEN, 0);
->>>>>>> 65ec93b8
+    let input = right_pad::<MUL_INPUT_LEN>(input);
     let mut out = [0u8; 64];
 
     cfg_if::cfg_if! {
@@ -267,10 +243,9 @@
             }
             
         } else {
-            let p = read_point(&input, 0)?;
-
-            let mut fr_buf = [0u8; 32];
-            fr_buf.copy_from_slice(&input[64..96]);
+            let p = read_point(&input[..64])?;
+
+            let fr = bn::Fr::from_slice(&input[64..96]).unwrap();
             // Fr::from_slice can only fail on incorrect length, and this is not a case.
             let fr = bn::Fr::from_slice(&fr_buf[..]).unwrap();
         
